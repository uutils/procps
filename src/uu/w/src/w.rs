// This file is part of the uutils procps package.
//
// For the full copyright and license information, please view the LICENSE
// file that was distributed with this source code.

<<<<<<< HEAD
use chrono::{self, Datelike};
use clap::crate_version;
use clap::{Arg, ArgAction, Command};
use std::{fs, path::Path, process};
#[cfg(not(windows))]
=======
#[cfg(target_os = "linux")]
use chrono::Datelike;
use clap::crate_version;
use clap::{Arg, ArgAction, Command};
#[cfg(target_os = "linux")]
use libc::{sysconf, _SC_CLK_TCK};
use std::process;
#[cfg(target_os = "linux")]
use std::{collections::HashMap, fs, path::Path};
#[cfg(target_os = "linux")]
>>>>>>> c631ffe6
use uucore::utmpx::Utmpx;
use uucore::{error::UResult, format_usage, help_about, help_usage};

const ABOUT: &str = help_about!("w.md");
const USAGE: &str = help_usage!("w.md");

struct UserInfo {
    user: String,
    terminal: String,
    login_time: String,
    idle_time: String,
    jcpu: String,
    pcpu: String,
    command: String,
}

<<<<<<< HEAD
=======
#[cfg(target_os = "linux")]
fn fetch_terminal_jcpu() -> Result<HashMap<u64, f64>, std::io::Error> {
    // Iterate over all pid folders in /proc and build a HashMap with their terminals and cpu usage.
    let pid_dirs = fs::read_dir("/proc")?
        .filter_map(Result::ok)
        .filter(|entry| entry.path().is_dir())
        .filter_map(|entry| {
            entry
                .path()
                .file_name()
                .and_then(|s| s.to_os_string().into_string().ok())
        })
        // Check to see if directory is an integer (pid)
        .filter_map(|pid_dir_str| pid_dir_str.parse::<i32>().ok());
    let mut pid_hashmap = HashMap::new();
    for pid in pid_dirs {
        // Fetch terminal number for current pid
        let terminal_number = fetch_terminal_number(pid)?;
        // Get current total CPU time for current pid
        let pcpu_time = fetch_pcpu_time(pid)?;
        // Update HashMap with found terminal number and add pcpu time for current pid
        *pid_hashmap.entry(terminal_number).or_insert(0.0) += pcpu_time;
    }
    Ok(pid_hashmap)
}

#[cfg(target_os = "linux")]
fn fetch_terminal_number(pid: i32) -> Result<u64, std::io::Error> {
    let stat_path = Path::new("/proc").join(pid.to_string()).join("stat");
    // Separate stat and get terminal number, which is at position 6
    let f = fs::read_to_string(stat_path)?;
    let stat: Vec<&str> = f.split_whitespace().collect();
    Ok(stat[6].parse().unwrap_or_default())
}

#[cfg(target_os = "linux")]
fn get_clock_tick() -> i64 {
    unsafe { sysconf(_SC_CLK_TCK) }
}

#[cfg(target_os = "linux")]
fn fetch_pcpu_time(pid: i32) -> Result<f64, std::io::Error> {
    let stat_path = Path::new("/proc").join(pid.to_string()).join("stat");
    // Seperate stat file by whitespace and get utime and stime, which are at
    // positions 13 and 14 (0-based), respectively.
    let f = fs::read_to_string(stat_path)?;
    let stat: Vec<&str> = f.split_whitespace().collect();
    // Parse utime and stime to f64
    let utime: f64 = stat[13].parse().unwrap_or_default();
    let stime: f64 = stat[14].parse().unwrap_or_default();
    // Divide by clock tick to get actual time
    Ok((utime + stime) / get_clock_tick() as f64)
}

#[cfg(target_os = "linux")]
>>>>>>> c631ffe6
fn format_time(time: String) -> Result<String, chrono::format::ParseError> {
    let mut t: String = time;
    // Trim the seconds off of timezone offset, as chrono can't parse the time with it present
    if let Some(time_offset) = t.rfind(':') {
        t = t.drain(..time_offset).collect();
    }
    // If login time day is not current day, format like Sat16, or Fri06
    let current_dt = chrono::Local::now().fixed_offset();
    let dt = chrono::DateTime::parse_from_str(&t, "%Y-%m-%d %H:%M:%S%.f %:z")?;

    if current_dt.day() != dt.day() {
        Ok(dt.format("%a%d").to_string())
    } else {
        Ok(dt.format("%H:%M").to_string())
    }
}

<<<<<<< HEAD
=======
#[cfg(target_os = "linux")]
>>>>>>> c631ffe6
fn fetch_cmdline(pid: i32) -> Result<String, std::io::Error> {
    let cmdline_path = Path::new("/proc").join(pid.to_string()).join("cmdline");
    fs::read_to_string(cmdline_path)
}

#[cfg(target_os = "linux")]
fn fetch_user_info() -> Result<Vec<UserInfo>, std::io::Error> {
    let terminal_jcpu_hm = fetch_terminal_jcpu()?;

    let mut user_info_list = Vec::new();
    for entry in Utmpx::iter_all_records() {
        if entry.is_user_process() {
            let mut jcpu: f64 = 0.0;

            if let Ok(terminal_number) = fetch_terminal_number(entry.pid()) {
                jcpu = terminal_jcpu_hm
                    .get(&terminal_number)
                    .cloned()
                    .unwrap_or_default();
            }

            let user_info = UserInfo {
                user: entry.user(),
                terminal: entry.tty_device(),
                login_time: format_time(entry.login_time().to_string()).unwrap_or_default(),
                idle_time: String::new(), // Placeholder, needs actual implementation
                jcpu: format!("{:.2}", jcpu),
                pcpu: fetch_pcpu_time(entry.pid()).unwrap_or_default().to_string(),
                command: fetch_cmdline(entry.pid()).unwrap_or_default(),
            };
            user_info_list.push(user_info);
        }
    }

    Ok(user_info_list)
}

#[cfg(any(target_os = "macos", target_os = "windows"))]
fn fetch_user_info() -> Result<Vec<UserInfo>, std::io::Error> {
    Ok(Vec::new())
}

#[uucore::main]
pub fn uumain(args: impl uucore::Args) -> UResult<()> {
    let matches = uu_app().try_get_matches_from(args)?;

    let no_header = matches.get_flag("no-header");

    match fetch_user_info() {
        Ok(user_info) => {
            if !no_header {
                println!("USER\tTTY\tLOGIN@\tIDLE\tJCPU\tPCPU\tWHAT");
                println!("USER\tTTY\tLOGIN@\tIDLE\tJCPU\tPCPU\tWHAT");
            }
            for user in user_info {
                println!(
                    "{}\t{}\t{}\t{}\t{}s\t{}s\t{}",
                    user.user,
                    user.terminal,
                    user.login_time,
                    user.idle_time,
                    user.jcpu,
                    user.pcpu,
                    user.command
                );
            }
        }
        Err(e) => {
            eprintln!("w: failed to fetch user info: {}", e);
            process::exit(1);
        }
    }

    Ok(())
}

pub fn uu_app() -> Command {
    Command::new(uucore::util_name())
        .version(crate_version!())
        .about(ABOUT)
        .override_usage(format_usage(USAGE))
        .infer_long_args(true)
        .disable_help_flag(true)
        .arg(
            Arg::new("no-header")
                .short('h')
                .long("no-header")
                .help("do not print header")
                .action(ArgAction::SetTrue),
        )
        .arg(
            Arg::new("no-current")
                .short('u')
                .long("no-current")
                .help("ignore current process username")
                .action(ArgAction::SetTrue),
        )
        .arg(
            Arg::new("short")
                .short('s')
                .long("short")
                .help("short format")
                .action(ArgAction::SetTrue),
        )
        .arg(
            Arg::new("from")
                .short('f')
                .long("from")
                .help("show remote hostname field")
                .action(ArgAction::SetTrue),
        )
        .arg(
            Arg::new("old-style")
                .short('o')
                .long("old-style")
                .help("old style output")
                .action(ArgAction::SetTrue),
        )
        .arg(
            Arg::new("ip-addr")
                .short('i')
                .long("ip-addr")
                .help("display IP address instead of hostname (if possible)")
                .action(ArgAction::SetTrue),
        )
        .arg(
            Arg::new("pids")
                .short('p')
                .long("pids")
                .help("show the PID(s) of processes in WHAT")
                .action(ArgAction::SetTrue),
        )
}

#[cfg(test)]
mod tests {
<<<<<<< HEAD
    use crate::{fetch_cmdline, format_time};
=======
    use crate::{
        fetch_cmdline, fetch_pcpu_time, fetch_terminal_number, format_time, get_clock_tick,
    };
    use chrono;
>>>>>>> c631ffe6
    use std::{fs, path::Path, process};

    #[test]
    #[cfg(target_os = "linux")]
    fn test_format_time() {
        let unix_epoc = chrono::Local::now()
            .format("%Y-%m-%d %H:%M:%S%.6f %::z")
            .to_string();
        let unix_formatted = format_time(unix_epoc).unwrap();
        assert!(unix_formatted.contains(':') && unix_formatted.chars().count() == 5);
        // Test a date that is 5 days ago
        let td = chrono::Local::now().fixed_offset()
            - chrono::TimeDelta::new(60 * 60 * 24 * 5, 0).unwrap();
        // Pre-format time, so it's similar to how utmpx returns it
        let pre_formatted = format!("{}", td.format("%Y-%m-%d %H:%M:%S%.6f %::z"));

        assert_eq!(
            format_time(pre_formatted).unwrap(),
            td.format("%a%d").to_string()
        )
    }

    #[test]
    #[cfg(target_os = "linux")]
    // Get PID of current process and use that for cmdline testing
    fn test_fetch_cmdline() {
        // uucore's utmpx returns an i32, so we cast to that to mimic it.
        let pid = process::id() as i32;
        let path = Path::new("/proc").join(pid.to_string()).join("cmdline");
        assert_eq!(
            fs::read_to_string(path).unwrap(),
            fetch_cmdline(pid).unwrap()
        )
    }

    #[test]
    #[cfg(target_os = "linux")]
    fn test_fetch_terminal_number() {
        let pid = process::id() as i32;
        let path = Path::new("/proc").join(pid.to_string()).join("stat");
        let f = fs::read_to_string(path).unwrap();
        let stat: Vec<&str> = f.split_whitespace().collect();
        let term_num = stat[6];
        assert_eq!(fetch_terminal_number(pid).unwrap().to_string(), term_num)
    }

    #[test]
    #[cfg(target_os = "linux")]
    fn test_fetch_pcpu_time() {
        let pid = process::id() as i32;
        let path = Path::new("/proc").join(pid.to_string()).join("stat");
        let f = fs::read_to_string(path).unwrap();
        let stat: Vec<&str> = f.split_whitespace().collect();
        let utime: f64 = stat[13].parse().unwrap();
        let stime: f64 = stat[14].parse().unwrap();
        assert_eq!(
            fetch_pcpu_time(pid).unwrap(),
            (utime + stime) / get_clock_tick() as f64
        )
    }
}<|MERGE_RESOLUTION|>--- conflicted
+++ resolved
@@ -3,24 +3,11 @@
 // For the full copyright and license information, please view the LICENSE
 // file that was distributed with this source code.
 
-<<<<<<< HEAD
 use chrono::{self, Datelike};
 use clap::crate_version;
 use clap::{Arg, ArgAction, Command};
 use std::{fs, path::Path, process};
 #[cfg(not(windows))]
-=======
-#[cfg(target_os = "linux")]
-use chrono::Datelike;
-use clap::crate_version;
-use clap::{Arg, ArgAction, Command};
-#[cfg(target_os = "linux")]
-use libc::{sysconf, _SC_CLK_TCK};
-use std::process;
-#[cfg(target_os = "linux")]
-use std::{collections::HashMap, fs, path::Path};
-#[cfg(target_os = "linux")]
->>>>>>> c631ffe6
 use uucore::utmpx::Utmpx;
 use uucore::{error::UResult, format_usage, help_about, help_usage};
 
@@ -37,64 +24,6 @@
     command: String,
 }
 
-<<<<<<< HEAD
-=======
-#[cfg(target_os = "linux")]
-fn fetch_terminal_jcpu() -> Result<HashMap<u64, f64>, std::io::Error> {
-    // Iterate over all pid folders in /proc and build a HashMap with their terminals and cpu usage.
-    let pid_dirs = fs::read_dir("/proc")?
-        .filter_map(Result::ok)
-        .filter(|entry| entry.path().is_dir())
-        .filter_map(|entry| {
-            entry
-                .path()
-                .file_name()
-                .and_then(|s| s.to_os_string().into_string().ok())
-        })
-        // Check to see if directory is an integer (pid)
-        .filter_map(|pid_dir_str| pid_dir_str.parse::<i32>().ok());
-    let mut pid_hashmap = HashMap::new();
-    for pid in pid_dirs {
-        // Fetch terminal number for current pid
-        let terminal_number = fetch_terminal_number(pid)?;
-        // Get current total CPU time for current pid
-        let pcpu_time = fetch_pcpu_time(pid)?;
-        // Update HashMap with found terminal number and add pcpu time for current pid
-        *pid_hashmap.entry(terminal_number).or_insert(0.0) += pcpu_time;
-    }
-    Ok(pid_hashmap)
-}
-
-#[cfg(target_os = "linux")]
-fn fetch_terminal_number(pid: i32) -> Result<u64, std::io::Error> {
-    let stat_path = Path::new("/proc").join(pid.to_string()).join("stat");
-    // Separate stat and get terminal number, which is at position 6
-    let f = fs::read_to_string(stat_path)?;
-    let stat: Vec<&str> = f.split_whitespace().collect();
-    Ok(stat[6].parse().unwrap_or_default())
-}
-
-#[cfg(target_os = "linux")]
-fn get_clock_tick() -> i64 {
-    unsafe { sysconf(_SC_CLK_TCK) }
-}
-
-#[cfg(target_os = "linux")]
-fn fetch_pcpu_time(pid: i32) -> Result<f64, std::io::Error> {
-    let stat_path = Path::new("/proc").join(pid.to_string()).join("stat");
-    // Seperate stat file by whitespace and get utime and stime, which are at
-    // positions 13 and 14 (0-based), respectively.
-    let f = fs::read_to_string(stat_path)?;
-    let stat: Vec<&str> = f.split_whitespace().collect();
-    // Parse utime and stime to f64
-    let utime: f64 = stat[13].parse().unwrap_or_default();
-    let stime: f64 = stat[14].parse().unwrap_or_default();
-    // Divide by clock tick to get actual time
-    Ok((utime + stime) / get_clock_tick() as f64)
-}
-
-#[cfg(target_os = "linux")]
->>>>>>> c631ffe6
 fn format_time(time: String) -> Result<String, chrono::format::ParseError> {
     let mut t: String = time;
     // Trim the seconds off of timezone offset, as chrono can't parse the time with it present
@@ -112,10 +41,6 @@
     }
 }
 
-<<<<<<< HEAD
-=======
-#[cfg(target_os = "linux")]
->>>>>>> c631ffe6
 fn fetch_cmdline(pid: i32) -> Result<String, std::io::Error> {
     let cmdline_path = Path::new("/proc").join(pid.to_string()).join("cmdline");
     fs::read_to_string(cmdline_path)
@@ -252,14 +177,7 @@
 
 #[cfg(test)]
 mod tests {
-<<<<<<< HEAD
     use crate::{fetch_cmdline, format_time};
-=======
-    use crate::{
-        fetch_cmdline, fetch_pcpu_time, fetch_terminal_number, format_time, get_clock_tick,
-    };
-    use chrono;
->>>>>>> c631ffe6
     use std::{fs, path::Path, process};
 
     #[test]
