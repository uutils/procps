--- conflicted
+++ resolved
@@ -6,12 +6,8 @@
 use chrono::{self, Datelike};
 use clap::crate_version;
 use clap::{Arg, ArgAction, Command};
-<<<<<<< HEAD
 use std::{fs, path::Path, process};
-=======
-use std::process;
 #[cfg(not(windows))]
->>>>>>> bfd6c879
 use uucore::utmpx::Utmpx;
 use uucore::{error::UResult, format_usage, help_about, help_usage};
 
@@ -28,7 +24,6 @@
     command: String,
 }
 
-<<<<<<< HEAD
 fn format_time(time: String) -> Result<String, chrono::format::ParseError> {
     let mut t: String = time;
     // Trim the seconds off of timezone offset, as chrono can't parse the time with it present
@@ -51,9 +46,7 @@
     fs::read_to_string(cmdline_path)
 }
 
-=======
 #[cfg(not(windows))]
->>>>>>> bfd6c879
 fn fetch_user_info() -> Result<Vec<UserInfo>, std::io::Error> {
     let mut user_info_list = Vec::new();
     for entry in Utmpx::iter_all_records() {
