# procps (uutils)
# * see the repository LICENSE, README, and CONTRIBUTING files for more information

# spell-checker:ignore (libs) bigdecimal datetime fundu gethostid kqueue libselinux mangen memmap procfs uuhelp

[package]
name = "procps"
version = "0.0.1"
authors = ["uutils developers"]
license = "MIT"
description = "procps ~ implemented as universal (cross-platform) utils, written in Rust"
default-run = "procps"

homepage = "https://github.com/uutils/procps"
repository = "https://github.com/uutils/procps"
readme = "README.md"
keywords = ["procps", "uutils", "cross-platform", "cli", "utility"]
categories = ["command-line-utilities"]
rust-version = "1.70.0"
edition = "2021"

build = "build.rs"

[features]
default = ["feat_common_core"]
uudoc = []

feat_common_core = [
    "free",
    "pgrep",
    "pidof",
    "pidwait",
    "pmap",
    "ps",
    "pwdx",
    "slabtop",
    "snice",
<<<<<<< HEAD
    "pkill",
=======
    "top",
    "w",
    "watch",
>>>>>>> 2c4a5dda
]

[workspace.dependencies]
bytesize = "1.3.0"
chrono = { version = "0.4.38", default-features = false, features = ["clock"] }
clap = { version = "4.5.4", features = ["wrap_help", "cargo"] }
clap_complete = "4.5.2"
clap_mangen = "0.2.20"
libc = "0.2.154"
nix = { version = "0.29", default-features = false, features = ["process"] }
phf = "0.11.2"
phf_codegen = "0.11.2"
prettytable-rs = "0.10.0"
rand = { version = "0.8.5", features = ["small_rng"] }
regex = "1.10.4"
sysinfo = "0.32.0"
tempfile = "3.10.1"
textwrap = { version = "0.16.1", features = ["terminal_size"] }
thiserror = "1.0.63"
uucore = "0.0.27"
walkdir = "2.5.0"
windows = { version = "0.58.0" }
xattr = "1.3.1"

[dependencies]
clap = { workspace = true }
clap_complete = { workspace = true }
clap_mangen = { workspace = true }
phf = { workspace = true }
regex = { workspace = true }
sysinfo = { workspace = true }
textwrap = { workspace = true }
uucore = { workspace = true }

#
free = { optional = true, version = "0.0.1", package = "uu_free", path = "src/uu/free" }
pgrep = { optional = true, version = "0.0.1", package = "uu_pgrep", path = "src/uu/pgrep" }
pidof = { optional = true, version = "0.0.1", package = "uu_pidof", path = "src/uu/pidof" }
pidwait = { optional = true, version = "0.0.1", package = "uu_pidwait", path = "src/uu/pidwait" }
pmap = { optional = true, version = "0.0.1", package = "uu_pmap", path = "src/uu/pmap" }
ps = { optional = true, version = "0.0.1", package = "uu_ps", path = "src/uu/ps" }
pwdx = { optional = true, version = "0.0.1", package = "uu_pwdx", path = "src/uu/pwdx" }
slabtop = { optional = true, version = "0.0.1", package = "uu_slabtop", path = "src/uu/slabtop" }
snice = { optional = true, version = "0.0.1", package = "uu_snice", path = "src/uu/snice" }
<<<<<<< HEAD
pkill = { optional = true, version = "0.0.1", package = "uu_pkill", path = "src/uu/pkill" }
=======
top = { optional = true, version = "0.0.1", package = "uu_top", path = "src/uu/top" }
w = { optional = true, version = "0.0.1", package = "uu_w", path = "src/uu/w" }
watch = { optional = true, version = "0.0.1", package = "uu_watch", path = "src/uu/watch" }
>>>>>>> 2c4a5dda

[dev-dependencies]
chrono = { workspace = true }
libc = { workspace = true }
pretty_assertions = "1.4.0"
rand = { workspace = true }
regex = { workspace = true }
tempfile = { workspace = true }
uucore = { workspace = true, features = ["entries", "process", "signals"] }

[target.'cfg(unix)'.dev-dependencies]
xattr = { workspace = true }

[target.'cfg(any(target_os = "linux", target_os = "android"))'.dev-dependencies]
rlimit = "0.10.1"

[build-dependencies]
phf_codegen = { workspace = true }


[[bin]]
name = "procps"
path = "src/bin/procps.rs"

[[bin]]
name = "uudoc"
path = "src/bin/uudoc.rs"
required-features = ["uudoc"]

# The default release profile. It contains all optimizations, without
# sacrificing debug info. With this profile (like in the standard
# release profile), the debug info and the stack traces will still be available.
[profile.release]
lto = true

# A release-like profile that is tuned to be fast, even when being fast
# compromises on binary size. This includes aborting on panic.
[profile.release-fast]
inherits = "release"
panic = "abort"

# A release-like profile that is as small as possible.
[profile.release-small]
inherits = "release"
opt-level = "z"
panic = "abort"
strip = true<|MERGE_RESOLUTION|>--- conflicted
+++ resolved
@@ -35,13 +35,10 @@
     "pwdx",
     "slabtop",
     "snice",
-<<<<<<< HEAD
     "pkill",
-=======
     "top",
     "w",
     "watch",
->>>>>>> 2c4a5dda
 ]
 
 [workspace.dependencies]
@@ -86,13 +83,10 @@
 pwdx = { optional = true, version = "0.0.1", package = "uu_pwdx", path = "src/uu/pwdx" }
 slabtop = { optional = true, version = "0.0.1", package = "uu_slabtop", path = "src/uu/slabtop" }
 snice = { optional = true, version = "0.0.1", package = "uu_snice", path = "src/uu/snice" }
-<<<<<<< HEAD
 pkill = { optional = true, version = "0.0.1", package = "uu_pkill", path = "src/uu/pkill" }
-=======
 top = { optional = true, version = "0.0.1", package = "uu_top", path = "src/uu/top" }
 w = { optional = true, version = "0.0.1", package = "uu_w", path = "src/uu/w" }
 watch = { optional = true, version = "0.0.1", package = "uu_watch", path = "src/uu/watch" }
->>>>>>> 2c4a5dda
 
 [dev-dependencies]
 chrono = { workspace = true }
