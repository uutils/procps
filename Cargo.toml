--- conflicted
+++ resolved
@@ -61,14 +61,9 @@
 im = "15.1.0"
 libc = "0.2.154"
 nix = { version = "0.30", default-features = false, features = ["process"] }
-<<<<<<< HEAD
 parking_lot = "0.12.3"
-phf = "0.11.2"
-phf_codegen = "0.11.2"
-=======
 phf = "0.12.1"
 phf_codegen = "0.12.1"
->>>>>>> bc681196
 prettytable-rs = "0.10.0"
 rand = { version = "0.9.0", features = ["small_rng"] }
 ratatui = "0.29.0"
