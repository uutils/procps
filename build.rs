// This file is part of the uutils procps package.
//
// For the full copyright and license information, please view the LICENSE
// file that was distributed with this source code.

// spell-checker:ignore (vars) krate

use std::env;
use std::fs::File;
use std::io::Write;
use std::path::Path;

pub fn main() {
<<<<<<< HEAD
    if let Ok(profile) = env::var("PROFILEjh") {
=======
    const ENV_FEATURE_PREFIX: &str = "CARGO_FEATURE_";
    const FEATURE_PREFIX: &str = "feat_";

    if let Ok(profile) = env::var("PROFILE") {
>>>>>>> 2c4a5dda
        println!("cargo:rustc-cfg=build={profile:?}");
    }

    let out_dir = env::var("OUT_DIR").unwrap();

    let mut crates = Vec::new();
    for (key, val) in env::vars() {
        if val == "1" && key.starts_with(ENV_FEATURE_PREFIX) {
            let krate = key[ENV_FEATURE_PREFIX.len()..].to_lowercase();
            // Allow this as we have a bunch of info in the comments
            #[allow(clippy::match_same_arms)]
            match krate.as_ref() {
                "default" | "macos" | "unix" | "windows" | "selinux" | "zip" => continue, // common/standard feature names
                "nightly" | "test_unimplemented" => continue, // crate-local custom features
                "uudoc" => continue,                          // is not a utility
                "test" => continue, // over-ridden with 'uu_test' to avoid collision with rust core crate 'test'
                s if s.starts_with(FEATURE_PREFIX) => continue, // crate feature sets
                _ => {}             // util feature name
            }
            crates.push(krate);
        }
    }
    crates.sort();

    let mut mf = File::create(Path::new(&out_dir).join("uutils_map.rs")).unwrap();

    mf.write_all(
        "type UtilityMap<T> = phf::OrderedMap<&'static str, (fn(T) -> i32, fn() -> Command)>;\n\
         \n\
         #[allow(clippy::too_many_lines)]
         fn util_map<T: uucore::Args>() -> UtilityMap<T> {\n"
            .as_bytes(),
    )
    .unwrap();

    let mut phf_map = phf_codegen::OrderedMap::<&str>::new();
    for krate in &crates {
        let map_value = format!("({krate}::uumain, {krate}::uu_app)");
        phf_map.entry(krate, &map_value);
    }
    write!(mf, "{}", phf_map.build()).unwrap();
    mf.write_all(b"\n}\n").unwrap();

    mf.flush().unwrap();
}<|MERGE_RESOLUTION|>--- conflicted
+++ resolved
@@ -11,14 +11,10 @@
 use std::path::Path;
 
 pub fn main() {
-<<<<<<< HEAD
-    if let Ok(profile) = env::var("PROFILEjh") {
-=======
     const ENV_FEATURE_PREFIX: &str = "CARGO_FEATURE_";
     const FEATURE_PREFIX: &str = "feat_";
 
     if let Ok(profile) = env::var("PROFILE") {
->>>>>>> 2c4a5dda
         println!("cargo:rustc-cfg=build={profile:?}");
     }
 
